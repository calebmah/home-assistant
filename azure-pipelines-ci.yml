--- conflicted
+++ resolved
@@ -176,17 +176,11 @@
       vmImage: 'ubuntu-latest'
     container: $[ variables['PythonMain'] ]
     steps:
-<<<<<<< HEAD
-    - script: |
-        set -e
-        python -m venv venv
-=======
     - template: templates/azp-step-cache.yaml@azure
       parameters:
         keyfile: 'requirements_test.txt | homeassistant/package_constraints.txt'
         build: |
           python -m venv venv
->>>>>>> 8a0f26e1
 
           . venv/bin/activate
           pip install -r requirements_test.txt -c homeassistant/package_constraints.txt
